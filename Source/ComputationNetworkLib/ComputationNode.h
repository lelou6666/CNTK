//
// Copyright (c) Microsoft. All rights reserved.
// Licensed under the MIT license. See LICENSE.md file in the project root for full license information.
//
#pragma once

#include "Basics.h"
#include "Matrix.h"
#include "TensorView.h"
#include "ScriptableObjects.h"
#include "Sequences.h"
#include "TensorShape.h"
#include "MatrixPool.h"

#include <unordered_set>
#include <map>
#include <string>
#include <vector>
#include <stdexcept>
#include <list>
#include <memory>
#include <algorithm>
#include <assert.h>
#include <atomic>

#define DEFAULT_HIDDEN_ACTIVATION 0.1

#pragma warning(disable : 4267) // conversion from size_t to int or other types

// version number to control how to read and write
#define CNTK_MODEL_VERSION_1 1
#define CNTK_MODEL_VERSION_2 2
#define CNTK_MODEL_VERSION_3 3
#define CURRENT_CNTK_MODEL_VERSION CNTK_MODEL_VERSION_3

extern bool g_shareNodeValueMatrices;

#ifndef UNREFERENCED_PARAMETER // TODO: unify with UNUSED()
#define UNREFERENCED_PARAMETER(P) (P)
#endif

// helper mode for debugging
// If TRACK_GAP_NANS is defined then initialize layout gaps to NaN and do NaN checks. Also do detailed logging of node computations.
// #define TRACK_GAP_NANS

namespace Microsoft { namespace MSR { namespace CNTK {

enum CopyNodeFlags // flags to be passed to the CopyTo() function
{
    copyNodeNull = 0,                 // invalid value
    copyNodeValue = 1,                // copy everything but the children links
    copyNodeChildren = 2,             // only copy over children links
    copyNodeAll = 3,                  // copy everything
    copyNodeChildrenCrossNetwork = 4, // allow a cross network child copy
};

#pragma region base computation class

// =======================================================================
// IComputationNode -- set of methods that are to be implemented (or optionally overridable) by node implementations.
// =======================================================================

class ComputationNodeBase;
struct /*interface*/ IComputationNode
{
    typedef shared_ptr<ComputationNodeBase> ComputationNodeBasePtr;

    // --- these must be implemented by each node

    virtual ComputationNodeBase* NewThis(DEVICEID_TYPE deviceId, const wstring& name) = 0;
    // TODO: OperationName calls static TypeName which does not match the actual type names in that the 'Node' is missing.
    virtual const std::wstring OperationName() const = 0;
#define OperationNameOf(T) (T<float>::TypeName()) // convenience macro

    virtual void UpdateFunctionMBSize() = 0; // recalculate our column dimensions from MBLayout. Override to update temps.

    virtual void BeginForwardProp() = 0;             // called beforefirst iteration step of ForwardProp()
    virtual void ForwardProp(const FrameRange&) = 0; // forward prop for one minibatch
    virtual void EndForwardProp() = 0;               // called after last iteration step of ForwardProp()

    virtual void BeginBackprop() = 0;                                        // called before first iteration step of ComputeGradient()
    virtual void BackpropTo(const size_t inputIndex, const FrameRange&) = 0; // backprop gradient into one of the inputs
    virtual void EndBackprop() = 0;                                          // called after last iteration step of ComputeGradient()

    // --- this is meant to be overridden by ControlFlowNodes

    virtual void Backprop(const FrameRange& fr, bool childrenInThisLoop, bool childrenInOuterLoop) = 0;

    // --- optional overrides that add functionality

    // Any override must call Base version as well.
    // Default implementations are in ComputationNodeBase or ComputationNode<ElemType>.

    virtual void Validate(bool isFinalValidationPass) = 0; // main base validation function
    virtual void Save(File& fstream) const = 0;
    virtual void Load(File& /*fstream*/, size_t /*modelVersion*/) = 0;
    virtual void CopyTo(ComputationNodeBasePtr node, const std::wstring& newName, const CopyNodeFlags flags) const = 0;

    virtual void RequestMatricesBeforeForwardProp(MatrixPool& matrixPool) = 0; // request matrices needed to do node function value evaluation
    virtual void ReleaseMatricesAfterForwardProp(MatrixPool& matrixPool) = 0;  // release temp matrices that are only used by forward computation. Don't release matrices that need to be used in the gradient computation
    virtual void AllocateGradientMatricesForInputs(MatrixPool& matrixPool) = 0;
    virtual void RequestMatricesBeforeBackprop(MatrixPool& matrixPool) = 0; // request matrices that are needed for gradient computation
    virtual void ReleaseMatricesAfterBackprop(MatrixPool& matrixPool) = 0;  // release gradient and temp matrices that no longer needed after all the children's gradients are computed.

    // --- optional overrides that describe a feature or property of the node

    virtual bool RequiresPreCompute() const = 0; // return true if the node's value should be computed before the normal training. e.g., mean and invStd of input features.

    // --- optional overrides for more informative logging

    virtual void PrintSelfBeforeValidation() const = 0; // called in validation loop right before Validate()
    virtual void DumpNodeInfo(const bool /*printValues*/, const bool /*printMetadata*/, File& fstream) const = 0;

protected:
    virtual ~IComputationNode()
    {
    }
};

// =======================================================================
//  Interface for stateful node (e.g., DelayNodeBase) and definition of state
//  This interface allows to Export and Import state from elsewhere, e.g. for sub-minibatching.
// =======================================================================

class INodeState : public std::enable_shared_from_this<INodeState> { public: virtual ~INodeState() { } };

struct /*interface*/ IStatefulNode
{
    typedef std::shared_ptr<INodeState> NodeStatePtr;
    virtual NodeStatePtr ExportState() = 0;
    virtual void ImportState(const NodeStatePtr& state) = 0;
};
typedef IStatefulNode::NodeStatePtr NodeStatePtr;

// =======================================================================
// ComputationNetworkOwnedNodeState -- class to collect ComputationNode members that are really owned by ComputationNetwork
// These members are only to be set, changed, and read by ComputationNetwork code.
// =======================================================================

class ComputationNetwork;
struct ComputationNetworkOwnedNodeState
{
    friend class ComputationNetwork;

    ComputationNetworkOwnedNodeState()
        : m_needsGradient(false), m_valueSharable(true)
    {
        PurgeStateForFormingRecurrentLoops();
        m_isPartOfLoop = false;
    }

    void CopyTo(ComputationNetworkOwnedNodeState& other) const
    {
        // TODO: is that really all we copy? (this is a result of refactoring, so it seems yes indeed). Should we at least ClearCache()?
        other.m_isPartOfLoop = m_isPartOfLoop;
        other.m_needsGradient = m_needsGradient;
    }

    bool IsPartOfLoop() const { return m_isPartOfLoop; }

    virtual void MarkValueNonSharable() { m_valueSharable = false; }
    virtual void MarkValueSharable() { m_valueSharable = true; }
    bool IsValueSharable() const { return m_valueSharable; }

protected:                // TODO: should be fully encapsulated here

    bool m_needsGradient; // true if this node or any children need a gradient to be computed (for own consumption or propagation to somewhere in the child tree)

    bool m_valueSharable; // a flag is needed for memory share.
                          // If it is false (e.g., learnableParameters/InputValue and those nodes are solely induced by learnableParameters),
                          // it will never be released to memory pool
private:

    bool m_isPartOfLoop; // true if this loop is part of a recurrent loop

protected:

    // owned by FormRecurrentLoops() and stuff it calls, only used from inside there (FormRecurrentLoops() calls PurgeStateForFormingRecurrentLoops() at its end to make that super-clear)
    void PurgeStateForFormingRecurrentLoops()
    {
        m_loopId = -1;
        m_visitedOrder = -1;
        m_indexInLoop = 0;
        m_visited = false;
        m_index = -1;
        m_minIndex = -1;
        m_inStack = false;
    }

    int m_loopId;       // index into m_allSEQNodes array, for use by reordering operation only
    int m_visitedOrder; // remembers order in which nodes were visited by EnumerateNodes(), but gets updated
    bool m_visited;     // note: also used by ValidateSubNetwork()
    int m_indexInLoop;
    // only used inside DetermineSCCs():
    int m_index;    // index denoting order in which nodes were visited in DetermineSCCs()
    int m_minIndex; // min of m_index over all nodes within a single loop
    bool m_inStack;
};

// =======================================================================
// TimeStamp -- helper class to manage a "time stamp" (unique value) of a computation result to avoid recomputation
// =======================================================================

class TimeStamp
{
public:
    TimeStamp()
    {
        ResetEvalTimeStamp();
    }
    void CopyTo(TimeStamp& other) const
    {
        other.m_evalTimeStamp = m_evalTimeStamp;
    }
    void ResetEvalTimeStamp()
    {
        m_evalTimeStamp = s_timeStampCounter;
    }
    int64_t GetEvalTimeStamp() const
    {
        return m_evalTimeStamp;
    }

    // create a new unique time stamp
    void BumpEvalTimeStamp()
    {
        m_evalTimeStamp = CreateUniqId();
    }

    bool IsOlderThan(const TimeStamp& other) const
    {
        // the difference is taken to take into account numeric overflow (which really should never happen for a 64-bit integer... but hey, it's free!)
        return GetEvalTimeStamp() - other.GetEvalTimeStamp() < 0;
    }

    int64_t CreateUniqId() const
    {
        return atomic_fetch_add(&s_timeStampCounter, (unsigned long long int) 1);
    }

private:
    static atomic_ullong s_timeStampCounter;
    int64_t m_evalTimeStamp; // this is used to reduce unnecessary recomputation when a different node in the model is reevaluated
};

// =======================================================================
// ComputationNodeBase -- abstract base class for all computation nodes
// =======================================================================

class ComputationNodeBase : public IComputationNode,
                            public /*protected*/ ComputationNetworkOwnedNodeState, // TODO: figure the 'protected' business out, somehow the 'friend' thing does not work
                            public TimeStamp,                                      // for time-stamp management
                            public ScriptableObjects::ComputationNodeObject,
                            public ScriptableObjects::WithTag,
                            public ScriptableObjects::HasName,
                            public ScriptableObjects::HasToString,
                            public std::enable_shared_from_this<ComputationNodeBase>
{
    // note: enable_shared_from_this<> allows to create a shared_ptr from a raw pointer to this that is correctly aware of all other shared_ptrs (same ref count)
public:
    typedef shared_ptr<ComputationNodeBase> ComputationNodeBasePtr;

    // -----------------------------------------------------------------------
    // constructors, copying, (de-)serialization
    // -----------------------------------------------------------------------

    ComputationNodeBase(DEVICEID_TYPE deviceId, const wstring& name)
        : m_deviceId(deviceId), m_outputNeededDuringBackprop(true), m_learningRateMultiplier(0), m_gradientInitialized(false), m_nodeName(name == L"" ? CreateUniqNodeName() : name)
    {
    }
    virtual ~ComputationNodeBase()
    {
    }

    virtual void CopyTo(ComputationNodeBasePtr node, const std::wstring& newName, const CopyNodeFlags flags) const
    {
        if (OperationName() != node->OperationName())
            RuntimeError("Cannot copy from one node type to another node type");
        if (flags & CopyNodeFlags::copyNodeChildren)
        {
            node->m_inputs = m_inputs;
        }
        if (flags & CopyNodeFlags::copyNodeValue)
        {
            node->m_deviceId = m_deviceId;
            node->m_learningRateMultiplier = m_learningRateMultiplier;
            node->m_nodeName = newName;

            node->m_sampleLayout = m_sampleLayout;

            ComputationNetworkOwnedNodeState::CopyTo(*node);
            TimeStamp::CopyTo(*node);
        }
    }

    virtual ComputationNodeBasePtr Duplicate(const std::wstring& newName, const CopyNodeFlags flags) = 0;   // (called on here implemented by ComputationNode<ElemType>

    virtual void Load(File& /*fstream*/, size_t /*modelVersion*/)
    {
        // it is assumed that OperationName and NodeName have already been consumed--some asymmetry between Save and Load
        // base class has nothing to load
    }

    virtual void Save(File& fstream) const
    {
        fstream << OperationName() << NodeName();
    }

    std::wstring CreateUniqNodeName() const
    {
#ifdef USE_GUID_AS_NAME
        UUID uuid;
        ZeroMemory(&uuid, sizeof(UUID));
        std::wstring name;

        UuidCreate(&uuid);
        WCHAR* szUuid = nullptr;
        if (UuidToStringW(&uuid, (RPC_WSTR*) &szUuid) != RPC_S_OK)
            RuntimeError("Failed to craete unique node name.");
        else
        {
            name = szUuid;
            RpcStringFreeW((RPC_WSTR*) &szUuid);
        }
#else
        int64_t id = CreateUniqId();
        std::wstring base = L"AutoName";
        std::wstringstream sstm;
        sstm << base.c_str() << id;
        std::wstring name = sstm.str();
//msra::strfun::wstrprintf name(L"%s%d", L"AutoName", id);
#endif

        return name;
    }

    // -----------------------------------------------------------------------
    // dimensions of the value held by this node
    // -----------------------------------------------------------------------

    // The value of a node is a tensor in one of two variants:
    //
    //  - single matrix, vector, tensor
    //     - m_sampleLayout contains the shape. Accessed through GetSampleLayout().
    //     - m_pMBLayout is null
    //  - minibatch data
    //     - consists of many samples which are all tensors of m_sampleLayout
    //     - adds two additional tensor dimensions, time step and parallel sequence
    //       These change for each minibatch and are unknown during validation.
    //     - m_sampleLayout is the tensor shape of the samples
    //     - m_pMBLayout defines the number of time steps and parallel sequences (="tensor shape" of the minibatch)
    //       Accessed through GetMBLayout(); test for through HasMBLayout().
    //
    // The values can be accessed in three ways:
    //
    //  - as a tensor
    //     - GetTensorShape() forms the joint tensor that incorporates both m_sampleLayout and, if present, m_pMBLayout
    //        - Elementwise tensor operations operate on these.
    //        - If no MBLayout is present in one of multiple elementwise operands, it will be interpreted as a one-sample minibatch that broadcasts to all samples.
    //     - learnable parameters hold tensors that are not minibatches
    //  - as a sample matrix
    //     - many nodes do not care about the specific sample-tensor dimensions
    //     - but may care about selecting a single time step out of a minibatch
    //     - minibatch: each matrix column contains a sample tensor flattened, with one column per time step and parallel sequence
    //     - tensor: one column containing the sample tensor flattened
    //     - GetSampleMatrixNumRows(), GetSampleMatrixNumCols()
    //  - as a Matrix reference
    //     - actual object is a 2D tensor without MB Layout
    //     - ValueAsMatrix(), GradientAsMatrix() returns tensor as a 2D Matrix object
    //     - nodes that do this are: TimesNode, DiagTimesNode, ConvolutionNode, NoiseContrastiveEstimationNode, ClassBasedCrossEntropyWithSoftmaxNode, TransposeDimensionsNode, DiagonalNode
    //
    // How values are stored:
    //
    //  - minibatch: Matrix of columns, where each column is a sample
    //  - tensor: Matrix where column dimension contains all but the first dimension
    //     - This only matters for sparse matrices, which cannot easily be Reshaped().
    //       For those, we keep the underlying storage identical to the semantic meaning.

    // accessor to sample layout
    const TensorShape& GetSampleLayout() const { return m_sampleLayout; }
    bool HasSampleLayout() const { return m_sampleLayout.GetRank() != 1; } // does it have a layout that is not just a vector?
    const TensorShape& GetInputSampleLayout(const size_t index) const { return m_inputs[index]->GetSampleLayout(); }

    // interpretation as sample matrix (each column is a sample, individual sample tensor dimensions do not matter for the operation)
    size_t GetSampleMatrixNumRows() const
    {
        return m_sampleLayout.GetNumElements();
    }
    size_t GetSampleMatrixNumCols() const
    {
        if (HasMBLayout())
            return GetMBLayout()->GetNumCols();
        else
            return 1; // no layout: treat as 1-sample minibatch that is meant to broadcast
    }
    // determine if we are the output of an op over 'other', whether that would be a reduction, so that we need to mask
    bool ReducesInTimeWrt(const ComputationNodeBasePtr& other) const
    {
        return GetSampleMatrixNumCols() < other->GetSampleMatrixNumCols();
    }

    // interpretation as a Matrix reference
private:
    void CheckTensorIsMatrix() const
    {
        if (HasMBLayout())
            LogicError("%ls %ls operation: Minibatch data cannot be interpreted as a single 2D tensor.", NodeName().c_str(), OperationName().c_str());
        else if (m_sampleLayout.GetRank() < 1 || m_sampleLayout.GetRank() > 2) // note: scalars are not stored as tensors of rank 0, but rather as 1-dim vectors. TODO: clean this up some day
            LogicError("%ls %ls operation: Sample [%s] is not a column vector or matrix (1D or 2D tensor).", NodeName().c_str(), OperationName().c_str(), string(m_sampleLayout).c_str());
    }
public:
    size_t GetAsMatrixNumRows() const
    {
        CheckTensorIsMatrix();
        return m_sampleLayout[0];
    }
    size_t GetAsMatrixNumCols() const
    {
        CheckTensorIsMatrix();
        return m_sampleLayout.GetRank() > 1 ? m_sampleLayout[1] : 1; // a column vector is also a Matrix
    }

    // setting/updating the dimensions of the node
    // The MBLayout must be set first, and 'isMinibatch' will be checked against it.
    void SetDims(const TensorShape& sampleLayout, bool isMinibatch)
    {
        if (HasMBLayout() != isMinibatch)
            LogicError("SetDims: MBLayout must be set first, before calling this function, for %ls %ls operation.", NodeName().c_str(), OperationName().c_str());
        m_sampleLayout = sampleLayout;
    }
    // copy dimensions (rows, cols, sample layout) from another node
    void SetDims(const ComputationNodeBasePtr& node)
    {
        SetDims(node->GetSampleLayout(), node->HasMBLayout());
    }

    // the following two are only for legacy testing code; don't use this
    void SetDims1(size_t rows, size_t cols) { SetDims(TensorShape(rows, cols), false); }
    size_t GetNumCols1() const { return GetSampleMatrixNumCols(); } // dummy

    // checking the dimensions of the node
    virtual void NotifyFunctionValuesMBSizeModified() = 0;
    void VerifyDims(const TensorShape& shape, bool isMinibatch)
    {
        if (m_sampleLayout.GetDims() != shape.GetDims() || HasMBLayout() != isMinibatch)
        {
            LogicError("VerifyDims: %ls %ls operation expected a %s of [%s], but it is a %s of [%s]",
                       NodeName().c_str(), OperationName().c_str(),
                       isMinibatch ? "minibatch" : "tensor", string(shape).c_str(),
                       HasMBLayout() ? "minibatch" : "tensor", string(m_sampleLayout).c_str());
        }
    }
    virtual void VerifyDims(ComputationNodeBasePtr node)
    {
        VerifyDims(node->GetSampleLayout(), node->HasMBLayout());
    }

    // MBLayout (minibatch structure)
    void LinkToMBLayout(MBLayoutPtr pMBLayout)
    {
        m_pMBLayout = pMBLayout;
    }
    const MBLayoutPtr& GetMBLayout() const { return m_pMBLayout; }
    bool HasMBLayout() const { return !!m_pMBLayout; }

protected: public: // ...the following should be protected, but nodes inquire about their children, requiring public access

    size_t GetNumParallelSequences() const
    {
#if 1
        if (!m_pMBLayout) // TODO: temporary workaround to Check_t() calls which call this. TODO: Delete the first arg from Check_t() after memshare merge.
            return SIZE_MAX;
#endif
        return m_pMBLayout->GetNumParallelSequences();
    }

    // get our current number of time steps for this node
    // This inquires the MB layout.
    size_t GetNumTimeSteps() const
    {
        if (!m_pMBLayout)
            LogicError("GetNumTimeSteps: invalid to call on a node without MB layout"); // since it has no notion of time
        return m_pMBLayout->GetNumTimeSteps();
    }

public:

    // forming the actual tensor that describes the full object
    TensorShape GetTensorShape(size_t rank) const;

protected:

    size_t DetermineElementwiseTensorRank() const;                          // determine tensor rank when considering all inputs with padding

public:

    TensorShape GetTensorSliceFor(size_t rank, const FrameRange& fr) const; // form tensor shape of the slice referenced by FrameRange. Public since nodes may call it for their inputs.

    // -----------------------------------------------------------------------
    // inputs
    // -----------------------------------------------------------------------

    // access an input
    const ComputationNodeBasePtr& Input(size_t index) const { return m_inputs[index]; }

    // access all inputs (use this for range-based for loops)
    const std::vector<ComputationNodeBasePtr>& GetInputs() const { return m_inputs; }
    const size_t GetNumInputs() const { return m_inputs.size(); }
    bool IsLeaf() const { return GetNumInputs() == 0; }

    // attaching/detaching inputs
    virtual void AttachInputs(const std::vector<ComputationNodeBasePtr>& inputs) = 0;
    // convenience versions that take individual arguments
    void AttachInputs(const ComputationNodeBasePtr& singleInput)
    {
        AttachInputs(std::vector<ComputationNodeBasePtr>{singleInput});
    }
    void AttachInputs(const ComputationNodeBasePtr& leftInput, const ComputationNodeBasePtr& rightInput)
    {
        AttachInputs(std::vector<ComputationNodeBasePtr>{leftInput, rightInput});
    }
    void AttachInputs(const ComputationNodeBasePtr& leftInput, const ComputationNodeBasePtr& middleInput, const ComputationNodeBasePtr& rightInput)
    {
        AttachInputs(std::vector<ComputationNodeBasePtr>{leftInput, middleInput, rightInput});
    }
    void AttachInputs(const ComputationNodeBasePtr& firstInput, const ComputationNodeBasePtr& secondInput, const ComputationNodeBasePtr& thirdInput, const ComputationNodeBasePtr& fourthInput)
    {
        AttachInputs(std::vector<ComputationNodeBasePtr>{firstInput, secondInput, thirdInput, fourthInput});
    }
    void AttachInputs(const ComputationNodeBasePtr& firstInput, const ComputationNodeBasePtr& secondInput, const ComputationNodeBasePtr& thirdInput, const ComputationNodeBasePtr& fourthInput, const ComputationNodeBasePtr& fifthInput)
    {
        AttachInputs(std::vector<ComputationNodeBasePtr>{firstInput, secondInput, thirdInput, fourthInput, fifthInput});
    }
    void AttachInputs(const ComputationNodeBasePtr& firstInput, const ComputationNodeBasePtr& secondInput, const ComputationNodeBasePtr& thirdInput, const ComputationNodeBasePtr& fourthInput, const ComputationNodeBasePtr& fifthInput, const ComputationNodeBasePtr& sixthInput)
    {
        AttachInputs(std::vector<ComputationNodeBasePtr>{firstInput, secondInput, thirdInput, fourthInput, fifthInput, sixthInput});
    }

    virtual void DetachInputs()
    {
        m_inputs.clear();
    }

    virtual void SetInput(const size_t childIndex, const ComputationNodeBasePtr& node) = 0;

    // helper for the factory function for ComputationNodes
    static vector<ComputationNodeBasePtr> GetInputsFromConfig(const ScriptableObjects::IConfigRecordPtr configp)
    {
        vector<ComputationNodeBasePtr> inputs;
        const auto* inputsArg = configp->Find(L"inputs");
        if (inputsArg)
        {
            if (inputsArg->Is<ComputationNodeBase>()) // single arg
                inputs.push_back(*inputsArg);
            else // a whole vector
            {
                ScriptableObjects::ConfigArrayPtr inputsArray = *inputsArg;
                const auto range = inputsArray->GetIndexRange();
                for (int i = range.first; i <= range.second; i++) // pull them. This will resolve all of them.
                    inputs.push_back(inputsArray->At(i, [](const wstring&)
                                                     {
                                                         LogicError("GetInputs: out of bounds index while iterating??");
                                                     }));
            }
        }
        return inputs;
    }

    // -----------------------------------------------------------------------
    // accessors
    // -----------------------------------------------------------------------

    DEVICEID_TYPE GetDeviceId() const { return m_deviceId; }

    // helper to access to element(0,0) without having to type-cast
    virtual double Get00Element() const = 0;
    virtual MatrixBasePtr ValuePtr() const = 0; // for use in readers that pass the agnostic object around

    // TODO: two sets of functions, choose one
    const std::wstring& NodeName() const { return m_nodeName; }
    std::wstring GetName() const { return m_nodeName; }
    void SetNodeName(const std::wstring& nodeName) { m_nodeName = nodeName; }
    /*HasName::*/ void SetName(const std::wstring& newName) override // also for use by ExperimentalNetworkBuilder
    {
        m_nodeName = newName;
        fprintf(stderr, "Node --> %ls = %ls\n", NodeName().c_str(), OperationName().c_str()), fflush(stderr);
    }

    bool NeedsGradient() const { return m_needsGradient; }

    void SetLearningRateMultiplier(float f) 
    { 
        if (f < 0)
            InvalidArgument("LearningRateMultiplier should be non-negative. You are tring to set it to %f.", f);
        m_learningRateMultiplier = f; 
    }
    float GetLearningRateMultiplier() const { return m_learningRateMultiplier; }
    bool IsParameterUpdateRequired() const { return m_learningRateMultiplier > 0; }

    // return true if the node's value should be computed before the normal training. e.g., mean and invStd of input features.
    virtual bool /*IComputationNode::*/ RequiresPreCompute() const { return false; }

    // -----------------------------------------------------------------------
    // validation
    // -----------------------------------------------------------------------

    // This is overridden by every node. This base class just checks for unconnected and empty inputs. Overrides must call their base version first.
    virtual void Validate(bool isFinalValidationPass) // main base validation function
    {
        // check for NULL pointers
        for (size_t i = 0; i < m_inputs.size(); i++)
        {
            if (!m_inputs[i])
                RuntimeError("Validate: Input [%d] of %ls node '%ls' is empty (NULL, not connected).", (int) i, OperationName().c_str(), NodeName().c_str());
        }
        // check for empty inputs
        if (isFinalValidationPass)
        {
            for (const auto& child : m_inputs)
                if (child->GetSampleMatrixNumRows() == 0)
                    RuntimeError("%ls %ls operation: input %ls %ls has 0 elements.", NodeName().c_str(), OperationName().c_str(), child->NodeName().c_str(), child->OperationName().c_str());
        }
    }

protected:

    // helper functions for common cases
    void ValidateUnaryMap(bool isFinalValidationPass);
    void ValidateUnaryReduce(bool isFinalValidationPass);
    void ValidateInferBinaryInputDims();
    void ValidateBinaryZip(bool isFinalValidationPass, bool allowBroadcast);
    void ValidateBinaryReduce(bool isFinalValidationPass);
    void InferMBLayoutFromInputsForStandardCase();
    virtual void ValidateInferInputDimsFrom(const TensorShape&) = 0;    // (implemented by ComputationNode<ElemType>)

public:

    // -----------------------------------------------------------------------
    // forward prop, backprop
    // -----------------------------------------------------------------------

    virtual void /*IComputationNode::*/ BeginForwardProp() override // called before first iteration step of ForwardProp()
    {
#ifdef TRACK_GAP_NANS
        fprintf(stderr, "BeginForwardProp: %ls %ls operation [%s]\n", NodeName().c_str(), OperationName().c_str(), std::string(GetTensorShape(DetermineElementwiseTensorRank())).c_str());
#endif
    }
    virtual void /*IComputationNode::*/ EndForwardProp() override // called after last iteration step of ForwardProp()
    {
#ifdef TRACK_GAP_NANS
        fprintf(stderr, "EndForwardProp: %ls %ls operation\n", NodeName().c_str(), OperationName().c_str());
#endif
    }
    virtual void /*IComputationNode::*/ BeginBackprop() override // called before first iteration step of ComputeGradient()
    {
#ifdef TRACK_GAP_NANS
        fprintf(stderr, "BeginBackprop: %ls %ls operation\n", NodeName().c_str(), OperationName().c_str());
#endif
    }
    virtual void /*IComputationNode::*/ EndBackprop() override // called after last iteration step of ComputeGradient()
    {
#ifdef TRACK_GAP_NANS
        fprintf(stderr, "EndBackprop: %ls %ls operation\n", NodeName().c_str(), OperationName().c_str());
#endif
    }

    // check whether a node is out of date w.r.t. its children, for lazy evaluation
    // If this returns true, node must be evaluated to update m_value.
    // This is virtual because it is overridden by traversal nodes, which would check all their nodes' inputs.
    virtual bool IsOutOfDateWrtInputs() const
    {
        for (const auto & input : GetInputs())
            if (!input->IsOlderThan(*this))
                return true;
        // Note: This ^^ must also return true when time stamps are the same, for an unknown reason (possibly an initialization condition). We should track this down some day.
        return false;
    }

    // -----------------------------------------------------------------------
    // masking
    // -----------------------------------------------------------------------

    // overridden by <ElemType> variant only
    virtual void MaskMissingValueColumnsToZero(const FrameRange&) = 0;
    virtual void MaskMissingGradientColumnsToZero(const FrameRange&) = 0;
    virtual void InvalidateMissingValueColumns(const FrameRange&) = 0;
    virtual void InvalidateMissingGradientColumns(const FrameRange&) = 0;

    virtual void ZeroGradientsOfInputs() = 0;

    // -----------------------------------------------------------------------
    // memory sharing
    // -----------------------------------------------------------------------

    // Is the output value of the computation node needed for computing
    // gradients of any of the input nodes
    // Base-class version makes conservative assumption that it is. Override if not.
    virtual bool OutputUsedInComputingInputNodesGradients() const { return true; }

    // Is the output value of the specified  input node needed for computing
    // gradients of any of the input nodes
    // Base-class version makes conservative assumption that it is. Override if not.
    virtual bool InputUsedInComputingInputNodesGradients(size_t /*childIndex*/) const { return true; }

    void SetOutputNeededDuringBackprop(bool f) { m_outputNeededDuringBackprop = f; }
    bool IsOutputNeededDuringBackprop() const { return !g_shareNodeValueMatrices || m_outputNeededDuringBackprop; }

    // -----------------------------------------------------------------------
    // helpers for network traversal
    // -----------------------------------------------------------------------

    // determine enumeration order for everything needed to evaluate this node (and its children)
    // This creates a list such that children are evaluated before their parents.
    // If !forForwardProp then the order will be reversed, suitable for backprop.
    // TODO: This should be a method of ComputationNetwork, not ComputationNode.
    static std::list<ComputationNodeBasePtr> EnumerateNodes(const std::vector<ComputationNodeBasePtr>& allRoots)
    {
        std::list<ComputationNodeBasePtr> nodes;
        std::unordered_set<ComputationNodeBasePtr> visited;

        for (const auto& root : allRoots)
            root->EnumerateNodesRec(visited, nodes); // call into the recursive portion of this function below

        return nodes;
    }

    // and a version that does it for only one root 'this'
    std::list<ComputationNodeBasePtr> EnumerateNodes() /*const*/
    {
        return EnumerateNodes(std::vector<ComputationNodeBasePtr>{shared_from_this()});
    }

private:

    // Recursive part of EnumerateNodes().
    void EnumerateNodesRec(std::unordered_set<ComputationNodeBasePtr>& visited, std::list<ComputationNodeBasePtr>& result) /*const*/ // const not working due to shared_from_this()
    {
        if (visited.find(shared_from_this()) == visited.end()) // do not include a node twice
        {
            visited.insert(shared_from_this()); // have visited tagged here to avoid infinite loop over children, children's children, etc

            // children first for function evaluation
            for (int i = 0; i < m_inputs.size(); i++)
                if (m_inputs[i])
                    m_inputs[i]->EnumerateNodesRec(visited, result);

            // now that all children are in list before us, put ourselves
            result.push_back(shared_from_this());
        }
    }

public:

    // -----------------------------------------------------------------------
    // miscellaneous
    // -----------------------------------------------------------------------

    // casting helpers
    template <typename N>
    N* As()
    {
        auto p = dynamic_cast<N*>(this);
        if (!p)
            LogicError("Attempted to type-cast node %ls %ls to %s, which is not possible.", NodeName().c_str(), OperationName().c_str(), typeid(N).name());
        return p;
    }
    template <typename N>
    bool Is()
    {
        return dynamic_cast<N*>(this) != nullptr;
    }

    virtual bool UnitTest() { return true; }

    // implemented by ComputationNode<ElemType>
    // for debugging purpose
    virtual void PrintSelf(bool printMatrices = false) const = 0;

    // called in validation loop right before Validate()
    virtual void /*IComputationNode::*/ PrintSelfBeforeValidation() const
    {
        fprintf(stderr, "\nValidating --> %ls = %ls", NodeName().c_str(), OperationName().c_str());

        if (!IsLeaf())
        {
            fprintf(stderr, "(");
            for (size_t i = 0; i < GetNumInputs(); i++)
            {
                const auto& child = m_inputs[i];
                if (i > 0)
                    fprintf(stderr, ", ");

                if (child == nullptr)
                {
                    fprintf(stderr, "NULL");
                    continue;
                }

                const char* mbSizeMark = child->m_pMBLayout ? " x *" : "";
                if (child->m_sampleLayout.GetRank() == 3 && (child->m_sampleLayout[1] != 1 || child->m_sampleLayout[0] != 1)) // looks like an image: use WHC notation
                    fprintf(stderr, "%ls[%s%s {W=%lu, H=%lu, C=%lu}]", child->NodeName().c_str(), string(child->m_sampleLayout).c_str(), mbSizeMark,
                            child->m_sampleLayout[1], child->m_sampleLayout[2], child->m_sampleLayout[0]);
                // BUGBUG: This ^^ will print based on the old legacy layout, and we have no way of knowing here whether that is correct.
                else
                    fprintf(stderr, "%ls[%s%s]", child->NodeName().c_str(), string(child->m_sampleLayout).c_str(), mbSizeMark);
            }
            fprintf(stderr, ")");
        }
    }

    // helper for topology plot: enumerate arcs that can be reached starting from the current node's children
    typedef std::pair<ComputationNodeBasePtr, ComputationNodeBasePtr> ComputationArc;
    // TODO: This should be a method of ComputationNetwork, not ComputationNode.
    void EnumerateArcs(std::unordered_set<ComputationNodeBasePtr>& visited, std::list<ComputationArc>& arcs);

protected:

    // -----------------------------------------------------------------------
    // data members
    // -----------------------------------------------------------------------

    // administrative
    DEVICEID_TYPE m_deviceId; // CPU=-1, >=0 GPU
    std::wstring m_nodeName;

    // inputs
    std::vector<ComputationNodeBasePtr> m_inputs;

    // dimensions and layout
    // Data is stored as a Matrix object, but often it is interpreted as a tensor.
    // For nodes that carry data (samples), each sample is a column of the matrix, which is interpreted as
    // a tensor (n-dimensional array) described by m_sampleLayout. The MBLayout describes the meaning
    // of the column index.
    // For nodes that do not carry data, the last tensor index of m_sampleLayout is the number of columns.
    TensorShape m_sampleLayout; // sample layout
    MBLayoutPtr m_pMBLayout;

    // flags related to gradient propagation
    float m_learningRateMultiplier;    // update parameters? Only used for LearnableParameters.    --TODO: Should we make this a member of LearnableParameters actually? And require a type cast? Currently it is read out for all leaves.
    bool m_gradientInitialized;        // indicates whether the gradient matrix has been resized and initialized to 0
    bool m_outputNeededDuringBackprop; // indicates whether the output value of the node is needed during backprop
};
typedef ComputationNodeBase::ComputationNodeBasePtr ComputationNodeBasePtr;

// =======================================================================
// NumInputs -- little helper interface to allow derived Node classes to specify how many inputs they expect
// =======================================================================

struct INumInputs { virtual size_t GetExpectedNumInputs() const = 0; };
template <size_t m_numInputs>
struct NumInputs : public INumInputs // e.g. derive from NumInputs<2>
{
    size_t GetExpectedNumInputs() const override final
    {
        return m_numInputs;
    }
};

// =======================================================================
// ComputationNode -- abstract base class for computation nodes, deriving
// from CompuationNodeBase, parameterized by float vs. double
// =======================================================================

template <class ElemType>
class ComputationNode : public ComputationNodeBase // abstract class that cannot be instantiated
{
    typedef ComputationNodeBase Base;

protected:

    // std containers such as list and map does not support class reference so we need to use pointer
    typedef shared_ptr<ComputationNode<ElemType>> ComputationNodePtr;

public:

    using ComputationNodeBase::AttachInputs; // import the convenience functions that take 1..6 parameters
    using ComputationNodeBase::SetDims;
    typedef ElemType OurElemType;

    // -----------------------------------------------------------------------
    // construction, copying, (de-)serialization
    // -----------------------------------------------------------------------

    // public constructor
    // Note: use the New<> helper function that is declared next, which gives you the convenience of returning a shared_ptr
    ComputationNode(DEVICEID_TYPE deviceId, const wstring& name)
        : ComputationNodeBase(deviceId, name)
    {
    }

    // recover a shared_ptr from ourselves if given a naked pointer
    ComputationNodePtr shared_from_this()
    {
        return dynamic_pointer_cast<ComputationNode<ElemType>>(ComputationNodeBase::shared_from_this());
    }

    // recover a ComputationNodePtr (which is a shared_ptr) from a naked pointer to our base type (ComputationNodeBase) stored as a void* (old NDL parser does that)
    static ComputationNodePtr FromVoidPtr(void* vp)
    {
        auto p = dynamic_cast<ComputationNode<ElemType>*>((ComputationNodeBase*)vp); // TODO: check that all void* casts really come from ComputationNodeBasePtr; or add a method ToVoidPtr(). Or get rid of the void*?!
        return p->shared_from_this();
    }

    virtual void CopyTo(ComputationNodeBasePtr nodeP, const std::wstring& newName, const CopyNodeFlags flags) const override
    {
        Base::CopyTo(nodeP, newName, flags);
        if (flags & CopyNodeFlags::copyNodeValue)
        {
            auto node = DownCast(nodeP);
            *node->m_value = *m_value;
            if (m_gradient)
                *node->m_gradient = *m_gradient;
            else
                node->m_gradient = nullptr;
        }
    }

    // duplicate a node
    ComputationNodeBasePtr Duplicate(const std::wstring& newName, const CopyNodeFlags flags)
    {
        const std::wstring& name = (newName == L"") ? NodeName() : newName;
        ComputationNodeBasePtr node(NewThis(m_deviceId, name)); // NewThis() is a virtual function that creates a new node of the actual type of 'this'
        node->CopyTo(shared_from_this(), newName, flags);       // note: shared_from_this() is the base class, but CopyTo() up-casts it as needed
        return node;
    }

    // creation from configuration
    // Nodes with NumInputs<> should say DeclareConstructorFromConfigWithNumInputs(ClassName), and nodes without DeclareConstructorFromConfig(ClassName).
    // The macro will forward to the regular constructor of the node (which may do more than just calling the base constructor), and then attach the inputs from config.
#define DeclareConstructorFromConfigWithNumInputs(C)         \
    C(const ScriptableObjects::IConfigRecordPtr configp)     \
        : C(configp->Get(L"deviceId"), L"<placeholder>")     \
    {                                                        \
        AttachInputs(configp, this->GetExpectedNumInputs()); \
    }
#define DeclareConstructorFromConfig(C)                  \
    C(const ScriptableObjects::IConfigRecordPtr configp) \
        : C(configp->Get(L"deviceId"), L"<placeholder>") \
    {                                                    \
        AttachInputs(configp);                           \
    }

    // helper to load m_value from a stream
    // This function updates the dimensions to a 2D matrix.
    // If a different tensor layout is associated with this, it must be implanted afterwards.
    // Nodes that call this never have an MB layout.
    void LoadValue(File& fstream)
    {
        CreateMatrixIfNull(m_value);
        fstream >> Value();
        // above reads dimensions, so we must update our own dimensions
        SetDims(TensorShape(Value().GetNumRows(), Value().GetNumCols()), false);
    }

    // reader updated m_functionValue and MBLayout--ensure our internal state is consistent
    virtual void NotifyFunctionValuesMBSizeModified() override final
    {
        if (!HasMBLayout())
            LogicError("NotifyFunctionValuesMBSizeModified: Must only be called on nodes with MBLayout.");
        if (GetSampleMatrixNumRows() != Value().GetNumRows())
            LogicError("NotifyFunctionValuesMBSizeModified: %ls %ls operation had its row dimension %d changed by the reader to %d.", NodeName().c_str(), OperationName().c_str(), (int) GetSampleMatrixNumRows(), (int) Value().GetNumRows());
        if (GetMBLayout()->GetNumCols() != Value().GetNumCols())
            LogicError("NotifyFunctionValuesMBSizeModified: %ls %ls operation had its col dimension %d changed by the reader to %d, but different from MBLayout.", NodeName().c_str(), OperationName().c_str(), (int) GetMBLayout()->GetNumCols(), (int) Value().GetNumCols());
    }

    // -----------------------------------------------------------------------
    // inputs
    // -----------------------------------------------------------------------

    // AttachInputs() -- attach the inputs of a node
    // This verifies the number of inputs. For that, nodes with fixed number of inputs derive from NumInputs<N>.
    // This function discovers this through RTTI and performs a runtime check. Nodes should not have additional checks in their implementation (save the code).
    // Note: Nodes with variable number of inputs will not derive from NumInputs<>, but instead check their inputs in Validate().
    void AttachInputs(const std::vector<ComputationNodeBasePtr>& inputs)
    {
#ifdef _DEBUG
        wstring name = NodeName();
        name; // (for easier debugging)
#endif
        const auto* pNumInputs = dynamic_cast<INumInputs*>(this); // if this class also derives from NumInputs<N> then N is the expected number of inputs
        if (pNumInputs && pNumInputs->GetExpectedNumInputs() != inputs.size())
            RuntimeError("%ls operation '%ls' expects %d inputs (given: %d)", OperationName().c_str(), NodeName().c_str(), (int) pNumInputs->GetExpectedNumInputs(), (int) inputs.size());
        m_inputs.resize(inputs.size());
        for (size_t i = 0; i < m_inputs.size(); i++)
            if (inputs[i])
                m_inputs[i] = DownCast(inputs[i]); // (DownCast() checks the type; the assignment then downcasts it again)
            else
                m_inputs[i] = nullptr; // during network creation, nullpts are possible
    }

protected:

    // AttachInputs() from config
    void AttachInputs(const ScriptableObjects::IConfigRecordPtr configp, size_t expectedNumInputs = SIZE_MAX)
    {
        const auto inputs = GetInputsFromConfig(configp);
        if (expectedNumInputs != SIZE_MAX)
        {
            if (inputs.size() != expectedNumInputs)
            {
                // print an error. For that, find at least one argument
                auto* val = configp->Find(L"inputs");
                if (!val) // if there is no 'inputs' then get the first item of this config record for a Fail() function
                {
                    auto members = configp->GetMemberIds();
                    if (members.size() > 0)
                        val = configp->Find(members.front());
                }
                if (val)
                    val->Fail(msra::strfun::wstrprintf(L"Expected %d inputs, but %d were given.", (int) expectedNumInputs, (int) inputs.size()));
                else
                    InvalidArgument("Expected %d inputs, but %d were given.", (int) expectedNumInputs, (int) inputs.size());
            }
        }
        AttachInputs(inputs);
    }

    // up-cast to make life easier
    static ComputationNodePtr DownCast(ComputationNodeBasePtr inode)
    {
        ComputationNodePtr node = dynamic_pointer_cast<ComputationNode<ElemType>>(inode);
        if (!node)
            InvalidArgument("an ComputationNodeBasePtr of mismatching precision was passed");
        return node;
    }

    inline ComputationNodePtr Input(const size_t inputIndex) const
    {
        if (inputIndex >= m_inputs.size())
            LogicError("Inputs: inputIndex %d is out of range for %ls %ls operation.", (int) inputIndex, NodeName().c_str(), OperationName().c_str());
        return DownCast(m_inputs[inputIndex]);
    }

    void /*ComputationNodeBase::*/ SetInput(const size_t childIndex, const ComputationNodeBasePtr& inode) override
    {
        const ComputationNodePtr node = DownCast(inode);

        // require first nodes specified before the second to avoid null nodes condition.
        if (childIndex > m_inputs.size())
            InvalidArgument("SetInput: You must specify the input for children with index less than this one first.");

        // expand the inputs to exist up to the desired index
        while (childIndex >= m_inputs.size())
            m_inputs.push_back(nullptr);

        // set the input value
        m_inputs[childIndex] = node;
    }

public:

    // -----------------------------------------------------------------------
    // validation
    // -----------------------------------------------------------------------

    void ValidateInferInputDimsFrom(const TensorShape& otherShape) override final;

    // -----------------------------------------------------------------------
    // masking
    // -----------------------------------------------------------------------

    static void MaskMissingColumnsToZero(Matrix<ElemType>& matrixToBeMasked, const MBLayoutPtr& pMBLayout, const FrameRange& fr)
    {
        // fprintf(stderr, "masking column range %d\n", (int)fr.timeIdxInSeq);
        MaskMissingColumnsTo(matrixToBeMasked, pMBLayout, fr, (ElemType) 0);
    }

    void /*ComputationNodeBase::*/ MaskMissingValueColumnsToZero(const FrameRange& fr) override final
    {
        // fprintf(stderr, "%ls %ls m_value ", NodeName().c_str(), OperationName().c_str());
        MaskMissingColumnsToZero(*m_value, m_pMBLayout, fr);
    }
    void /*ComputationNodeBase::*/ MaskMissingGradientColumnsToZero(const FrameRange& fr) override final
    {
        // fprintf(stderr, "%ls %ls m_gradient ", NodeName().c_str(), OperationName().c_str());
        MaskMissingColumnsToZero(*m_gradient, m_pMBLayout, fr);
    }

    // for debugging, set the gaps to NaN instead (to track whether it bubbles up somewhere)
    void InvalidateMissingValueColumns(const FrameRange& fr) override final
    {
        // fprintf(stderr, "invalidating %ls %ls m_value column range %d\n", NodeName().c_str(), OperationName().c_str(), (int)fr.timeIdxInSeq);
        MaskMissingColumnsTo(*m_value, m_pMBLayout, fr, Matrix<ElemType>::MakeNan(__LINE__));
    }
    void InvalidateMissingGradientColumns(const FrameRange& fr) override final
    {
        // fprintf(stderr, "invalidating %ls %ls m_gradient column range %d\n", NodeName().c_str(), OperationName().c_str(), (int)fr.timeIdxInSeq);
        MaskMissingColumnsTo(*m_gradient, m_pMBLayout, fr, Matrix<ElemType>::MakeNan(__LINE__));
    }

    // -----------------------------------------------------------------------
    // accessors for value and gradient
    // -----------------------------------------------------------------------

    const Matrix<ElemType>& Value() const { return *m_value; }
    Matrix<ElemType>&       Value()       { return *m_value; }

    MatrixBasePtr ValuePtr() const override final { return m_value; }    // readers want this as a shared_ptr straight
    // Note: We cannot return a const& since returning m_value as a MatrixBasePtr is a type cast that generates a temporary. Interesting.

    const Matrix<ElemType>& Gradient() const { return *m_gradient; }
    Matrix<ElemType>&       Gradient()       { return *m_gradient; }

private:

    template<class E>
    void RethrowAs(const std::exception & e, const std::string & what)
    {
        const auto * pe = dynamic_cast<const ExceptionWithCallStack<E> *>(&e);
        if (pe)
            throw ExceptionWithCallStack<E>(what, pe->CallStack());
        else if (dynamic_cast<const E *>(&e))
            throw E(what);
    }

    // rethrow an exception with added node-name information
    // Use this for exceptions we may get e.g. from the Matrix library, such as VerifySize().
    __declspec_noreturn
    void Rethrow(const std::exception & e)
    {
        string what = msra::strfun::strprintf("%s, for %ls %ls operation.", e.what(), NodeName().c_str(), OperationName().c_str());
        RethrowAs<std::runtime_error>   (e, what);
        RethrowAs<std::logic_error>     (e, what);
        RethrowAs<std::invalid_argument>(e, what);
        //RethrowAs<std::bad_alloc>       (e, what); // can't throw with message
        //RethrowAs<std::exception>       (e, what); // ditto
        throw e;
    }

    // map a tensor to a matrix
    // The leading dimension maps to rows, the rest to columns, for compat with sparse matrix lib.
    Matrix<ElemType>& TensorAsMatrix(Matrix<ElemType>& data)
    {
        size_t numRows = GetAsMatrixNumRows();
        size_t numCols = GetAsMatrixNumCols();
        // We only get here if the tensor indeed describes an 1D or 2D object. In that case, just verify the dimensions.
        try
        {
<<<<<<< HEAD
            data.VerifySize(numRows, numCols);
=======
        data.VerifySize(numRows, numCols);
>>>>>>> 88f683ee
        }
        catch (const std::exception& e)
        {
            Rethrow(e);
        }
        return data;
    }

public:

    Matrix<ElemType>& ValueAsMatrix() { return TensorAsMatrix(*m_value); }
    Matrix<ElemType>& GradientAsMatrix() { return TensorAsMatrix(*m_gradient); }

    // function to access any input and output, value and gradient, whole batch or single frame
    // Note: This returns a reference into 'data' in the form of a column slice, i.e. a small matrix object that just points into 'data'.
    Matrix<ElemType> DataFor(Matrix<ElemType>& data, const FrameRange& fr /*select frame or entire batch*/)
    {
        try
        {
            return DataWithMBLayoutFor(data, fr, m_pMBLayout);
        }
        catch (const std::exception& e) // catch the error and rethrow it with the node name attached
        {
            Rethrow(e);
        }
    }

    Matrix<ElemType> ValueFor(const FrameRange& fr /*select frame or entire batch*/)
    {
        return DataFor(Value(), fr);
    }
    Matrix<ElemType> GradientFor(const FrameRange& fr /*select frame or entire batch*/)
    {
        return DataFor(Gradient(), fr);
    }
    // use the following two versions if you assume the inputs may contain gaps that must be set to zero because you want to reduce over frames with a BLAS operation
    Matrix<ElemType> MaskedValueFor(const FrameRange& fr /*select frame or entire batch*/)
    {
        MaskMissingValueColumnsToZero(fr);
        return ValueFor(fr);
    }
    Matrix<ElemType> MaskedGradientFor(const FrameRange& fr /*select frame or entire batch*/)
    {
        MaskMissingGradientColumnsToZero(fr);
        return GradientFor(fr);
    }
    // tensor version of the above functions
    TensorView<ElemType> DataTensorFor(Matrix<ElemType>& data, size_t rank, const FrameRange& fr)
    {
        try
        {
            return TensorView<ElemType>(data, GetTensorSliceFor(rank, fr));
        }
        catch (const std::exception& e) // catch the error and rethrow it with the node name attached
        {
            Rethrow(e);
        }
    }
    TensorView<ElemType> ValueTensorFor(size_t rank, const FrameRange& fr)
    {
        return DataTensorFor(Value(), rank, fr);
    }
    TensorView<ElemType> GradientTensorFor(size_t rank, const FrameRange& fr)
    {
        return DataTensorFor(Gradient(), rank, fr);
    }

    // TODO: Are all these meant to read out a scalar? Then rename and verify dimensions.
    virtual double Get00Element() const override final { return Value().Get00Element(); }

    // -----------------------------------------------------------------------
    // dimensions and allocation
    // -----------------------------------------------------------------------

    // update temporary variables of a node to match MBLayout
    virtual void UpdateFunctionMBSize() override
    {
    }

private:

    // determine the size that we should set our Matrix storage to
    void DetermineDataSize(size_t& rows, size_t& cols) const
    {
        if (HasMBLayout())
        {
            rows = GetSampleMatrixNumRows();
            cols = GetSampleMatrixNumCols();
        }
        else
        {
            const auto& shape = GetSampleLayout();
            size_t rank = shape.GetRank();
            rows = rank > 0 ? shape[0] : 0;
            cols = rank > 0 ?        1 : 0;
            for (size_t k = 1; k < rank; k++)   // all dimensions except leading one
                cols *= shape[k];
        }
    }

protected:

    // set the size of the underlying Matrix object to match node dimensions
    void UpdateDataSize(Matrix<ElemType>& m)
    {
        size_t rows, cols;
        DetermineDataSize(rows, cols);
        m.Resize(rows, cols);
    }
    // and verify the condition that UpdateDataSize() creates (used for sanity checking after loading parameters)
    void VerifyDataSize(Matrix<ElemType>& m)
    {
        size_t rows, cols;
        DetermineDataSize(rows, cols);
        try
        {
<<<<<<< HEAD
            m.VerifySize(rows, cols);
        }
        catch (const std::exception& e)
        {
            Rethrow(e);
        }
=======
        m.VerifySize(rows, cols);
>>>>>>> 88f683ee
    }
        catch (const std::exception& e)
        {
            Rethrow(e);
        }
    }

public:
    // update the actual matrix allocation for m_value based on the node dimension
    void UpdateFunctionValuesSize()
    {
        UpdateDataSize(Value());
    }

    // -----------------------------------------------------------------------
    // forward propagation, backpropagation
    // -----------------------------------------------------------------------

    // this is called before a node's ForwardProp() function is called (in loops: for the first time)
    // This is where we
    //  - update the node dimension based on actual MB size
    //  - (re-)allocate the m_value matrix, which may be shared across nodes and thus have changed dimensions
    virtual void /*IComputationNode::*/ BeginForwardProp() override // called before first iteration step of ForwardProp()
    {
        Base::BeginForwardProp();

        // update the actual m_value allocation
        if (!IsLeaf() && !RequiresPreCompute()) // TODO: guard this through overrides instead
            UpdateFunctionValuesSize();

        // give nodes a chance to update their internal state that may also have to match MB size
        UpdateFunctionMBSize();

        // and make sure dimensions are what we expect
        VerifyDataSize(Value());
    }

#ifdef _DEBUG
    // NaN checks
    virtual void /*IComputationNode::*/ EndForwardProp() override
    {
        Base::EndForwardProp();
#ifdef TRACK_GAP_NANS
        MaskMissingValueColumnsToZero(FrameRange(m_pMBLayout)); // HasNaN() operates on a whole matrix, so first flatten all gaps to 0
        if (Value().HasNan("EndForwardProp"))
            LogicError("%ls %ls operation unexpectedly produced NaN values.", NodeName().c_str(), OperationName().c_str());
#endif
#if 0   // use this to track values of all nodes
        MaskMissingValueColumnsToZero(FrameRange(m_pMBLayout)); // HasNaN() operates on a whole matrix, so first flatten all gaps to 0
        Value().Print(msra::strfun::utf8(NodeName()), 0, min(Value().GetNumRows()-1, 4), 0, min(Value().GetNumCols()-1, 4));
#endif
        InvalidateMissingValueColumns(FrameRange(m_pMBLayout)); // blast NaNs into columns that are gaps in a packed layout
    }
#endif

#if 0   // (keep it around in case we need to add stuff in the future)
        virtual void /*IComputationNode::*/BeginBackprop() override
        {
            Base::BeginBackprop();
        }
#endif

#ifdef _DEBUG
    virtual void /*IComputationNode::*/ EndBackprop() override
    {
        Base::EndBackprop();
#ifdef TRACK_GAP_NANS
        for (size_t i = 0; i < m_inputs.size(); i++)
        {
            ComputationNodePtr child = Input(i);
            if (child->m_needsGradient)
            {
                child->MaskMissingGradientColumnsToZero(FrameRange(child->GetMBLayout())); // HasNaN() operates on a whole matrix, so first flatten all gaps to 0
                if (child->Gradient().HasNan("EndBackprop"))
                    LogicError("%ls %ls operation unexpectedly produced NaN gradients.", child->NodeName().c_str(), child->OperationName().c_str());
            }
        }
#endif
    }
#endif

    // this is the entry point from Network; while it will call virtual BackpropTo() into the actual node implementation
    // TODO: move to -Base (or -Network?)
    void Backprop(const FrameRange& fr, bool childrenInThisLoop, bool childrenInOuterLoop) override
    {
        if (fr.IsAllFrames() && IsPartOfLoop() && childrenInThisLoop)
            LogicError("%ls %ls operation: Backprop called with whole-batch FrameRange on node that participates in a loop", NodeName().c_str(), OperationName().c_str());

        for (size_t i = 0; i < m_inputs.size(); i++)
        {
            ComputationNodePtr child = Input(i);
            if (child->m_needsGradient &&
                (childrenInThisLoop && child->IsPartOfLoop() == IsPartOfLoop() ||
                 childrenInOuterLoop && child->IsPartOfLoop() != IsPartOfLoop()))
            {
                // fprintf(stderr, "Backprop: %ls %ls operation -> child %d %ls %ls\n", NodeName().c_str(), OperationName().c_str(), (int)i, child->NodeName().c_str(), child->OperationName().c_str());
                if (!m_needsGradient)
                    LogicError("%ls %ls operation has m_needsGradient set to false but children require it.", NodeName().c_str(), OperationName().c_str());
#ifdef DISPLAY_DEBUG
                fprintf(stderr, "    [%lu]: %ls(%ls)\n", i, child->OperationName().c_str(), child->NodeName().c_str());
#endif
#if DUMPOUTPUT
                fprintf(stderr, "Backprop%d_%ls\n", i, NodeName().c_str());
#endif
                child->LazyZeroGradient(); // set gradient to 0 if this is the first time

                // If we propagate from a loop to a node that is outside the loop, we are not efficient.
                // This case is handled by SEQTraversalFlowControlNode::Backprop().
                // The check below is to verify that.
                if (IsPartOfLoop() && !child->IsPartOfLoop() && !fr.IsAllFrames())
                {
                    LogicError("Backprop: Inefficiency: %ls %ls operation in loop propagates gradient to non-loop %ls %ls\n",
                               NodeName().c_str(), OperationName().c_str(), child->NodeName().c_str(), child->OperationName().c_str());
                }

                // fprintf(stderr, "BackpropTo %d %d %ls %ls\n", (int)fr.timeIdxInSeq, (int)i, NodeName().c_str(), OperationName().c_str());
                BackpropTo(i, fr); // this computes partial wrt to the child and sums the gradient value in the child
            }
#ifdef DISPLAY_DEBUG
            else
                fprintf(stderr, "    [%lu]: %s(%s) (no gradient needed so don't compute for)\n", i, child->OperationName().c_str(), child->NodeName().c_str());
#endif
        }
    }

    // TODO: why of the inputs, and not the node itself?
    void /*ComputationNodeBase::*/ ZeroGradientsOfInputs() override // clears the lazy-init flags (LazyZeroGradient() actually clears the values lazily)
    {
        for (size_t i = 0; i < m_inputs.size(); i++)
            Input(i)->m_gradientInitialized = false;
    }

    // lazy resetting of gradient
    void LazyZeroGradient()
    {
        if (!m_needsGradient)
            LogicError("%ls %ls operation: LazyZeroGradient() called although this node needs no gradient.", NodeName().c_str(), OperationName().c_str());

        if (m_gradientInitialized)
            return;

        UpdateDataSize(Gradient());
        Gradient().SetValue(0);

        m_gradientInitialized = true;
    }

    // -----------------------------------------------------------------------
    // memory sharing
    // -----------------------------------------------------------------------

    // request matrices needed to do node function value evaluation
    virtual void RequestMatricesBeforeForwardProp(MatrixPool& matrixPool) override
    {
        if (IsValueSharable())
        RequestMatrixFromPool(m_value, matrixPool);
        else
            CreateMatrixIfNull(m_value);
    }

    // release temp matrices that are only used by forward computation
    // don't release matrices that need to be used in the gradient computation
    virtual void ReleaseMatricesAfterForwardProp(MatrixPool& matrixPool) override
    {
        if (!IsOutputNeededDuringBackprop() && (m_value->GetMatrixType() != SPARSE) && IsValueSharable())
            ReleaseMatrixToPool(m_value, matrixPool);
    }

    virtual void AllocateGradientMatricesForInputs(MatrixPool& matrixPool) override
    {
        for (int i = 0; i < m_inputs.size(); i++)
        {
            if (m_inputs[i]->NeedsGradient())
                m_inputs[i]->RequestMatricesBeforeBackprop(matrixPool);
        }
    }

    // request matrices that are needed for gradient computation
    virtual void RequestMatricesBeforeBackprop(MatrixPool& matrixPool) override
    {
        RequestMatrixFromPool(m_gradient, matrixPool);
    }

    // release gradient and temp matrices that no longer needed after all the children's gradients are computed.
    virtual void ReleaseMatricesAfterBackprop(MatrixPool& matrixPool) override
    {
        if (!IsLeaf() && !RequiresPreCompute())
        {
            if (m_gradient != nullptr && m_gradient->GetMatrixType() != SPARSE) // since we don't have a sparse pool yet
                ReleaseMatrixToPool(m_gradient, matrixPool);

            // Release the Value matrix only if the output value is needed during backprop
            // since in the case it isn't used, we release it during forward prop itself
            if (IsOutputNeededDuringBackprop() && m_value->GetMatrixType() != SPARSE && IsValueSharable())
                ReleaseMatrixToPool(m_value, matrixPool);
        }
    }

    void CreateGradientMatrixIfNull()
    {
        CreateMatrixIfNull(m_gradient);
    }

    void MarkValueNonSharable() override
    {
        m_valueSharable = false;
        CreateMatrixIfNull(m_value);
    }

protected:

    // this function is used to create matrices for those needed before matrix pool is available
    // e.g., for model parameters and input nodes you will need to resize the functions based on NDL
    // and before matrix pool is available
    void CreateMatrixIfNull(shared_ptr<Matrix<ElemType>>& matrixPtr)
    {
        if (!matrixPtr)
            matrixPtr = make_shared<Matrix<ElemType>>(m_deviceId);
    }

    void RequestMatrixFromPool(shared_ptr<Matrix<ElemType>>& matrixPtr, MatrixPool& matrixPool)
    {
        if (matrixPtr == nullptr)
        {
            matrixPtr = matrixPool.Request<ElemType>(m_deviceId);
        }
    }

    void ReleaseMatrixToPool(shared_ptr<Matrix<ElemType>>& matrixPtr, MatrixPool& matrixPool)
    {
        assert(matrixPtr != nullptr);
        matrixPool.Release<ElemType>(matrixPtr);
    }

public:

    // -----------------------------------------------------------------------
    // miscellaneous
    // -----------------------------------------------------------------------

    virtual void DumpNodeInfo(const bool /*printValues*/, const bool /*printMetadata*/, File& fstream) const;

protected:

    // print node values
    void PrintNodeValuesToFile(const bool printValues, const bool printMetadata, File& fstream) const
    {
        if (printValues)
        { 
            if (printMetadata)
            {
                fstream << wstring(L"\n");
            }
            const Matrix<ElemType>& m = Value();
            for (size_t i = 0; i < m.GetNumRows(); i++)
            {
                for (size_t j = 0; j < m.GetNumCols(); j++)
                {
                    fstream << m(i, j);
                }
                fstream << wstring(L"\n");
            }
            if (printMetadata)
            {
                fstream << wstring(L"####################################################################");
            }
        }
    }

public:

    // TODO: similar to DumpInfo; used by ExperimentalNetworkBuilder test implementation
    /*HasToString::*/ wstring ToString() const override
    {
        // we format it like "name : type rows x cols ( args )"
        wstring result = /*TidyName*/ (NodeName()) + L" : " + OperationName();
        result.append(msra::strfun::wstrprintf(L" [%s%s]", string(GetSampleLayout()).c_str(), HasMBLayout() ? " x *" : ""));
        if (m_inputs.empty())
            result.append(L" ()");
        else
        {
            wstring args;
            bool first = true;
            for (auto& child : m_inputs)
            {
                if (first)
                    first = false;
                else
                    args.append(L"\n");
                args.append(/*TidyName*/ (child->NodeName()));
            }
            result += L" " + NestString(args, L'(', true, ')');
        }
        return result;
    }

    // for debugging purposes
    void /*ComputationNodeBase::*/ PrintSelf(bool printMatrices = false) const
    {
        fprintf(stderr, "\n%ls[%s%s] = %ls", NodeName().c_str(), string(GetSampleLayout()).c_str(), HasMBLayout() ? " x *" : "", OperationName().c_str());

        if (!IsLeaf())
        {
            fprintf(stderr, "(");
            for (size_t i = 0; i < GetNumInputs(); i++)
            {
                if (i > 0)
                    fprintf(stderr, ", ");
                fprintf(stderr, "%ls[%s%s] = %ls", m_inputs[i] ? m_inputs[i]->NodeName().c_str() : L"NULL", string(m_inputs[i]->GetSampleLayout()).c_str(), m_inputs[i]->HasMBLayout() ? " x *" : "", OperationName().c_str());
            }
            fprintf(stderr, ")");
        }

        if (printMatrices)
        {
            fprintf(stderr, "\n    $$$$ Function Values\n");
            Value().Print("FunctionValue");

            fprintf(stderr, "\n    $$$$ Gradient Values\n");
            Gradient().Print("GradientValue");
        }
    }

    // NOTE: we should reimplement this to be thread-safe and use a larger than requested initialized memory block
    // we can then just wrap that memory block in a matrix of the correct dimensions since it will be const no one can change it
    // should only need one memory block per device
    // Thread-safety could be achieved by changing this to a shared_ptr.
    // When using the TensorView interface, one could instead just use a 1x1 matrix with a view that broadcasts its columns (stride 0).
    static const Matrix<ElemType>& ConstOnes(const size_t rows, const size_t cols, const DEVICEID_TYPE deviceId)
    {
        if (s_constOnes.find(rows) == s_constOnes.end() ||
            s_constOnes[rows].find(cols) == s_constOnes[rows].end()) // not found
        {
            Matrix<ElemType>* matrix = new Matrix<ElemType>(rows, cols, (DEVICEID_TYPE) deviceId);
            matrix->SetValue(1);
            s_constOnes[rows][cols] = matrix;
        }

        Matrix<ElemType>* m = s_constOnes[rows][cols];
        m->TransferFromDeviceToDevice(m->GetDeviceId(), deviceId);

        return *m;
    }

    // -----------------------------------------------------------------------
    // data members
    // -----------------------------------------------------------------------

protected:

    shared_ptr<Matrix<ElemType>> m_value, m_gradient;

    static std::map<size_t, std::map<size_t, Matrix<ElemType>*>> s_constOnes;
};

// convenience wrapper for ComputationNode::New()
template <class C, class... _Types>
inline shared_ptr<C> New(_Types&&... _Args)
{
    return make_shared<C>(forward<_Types>(_Args)...);
}

// =======================================================================
// ComputationNodeNonLooping -- abstract base class for computation nodes that do not implement eval/partial for individual frames
// Such as CRFNode, SequenceDecoderNode, and training criteria.
// =======================================================================

// This will provide default implementations for those two functions that will fail at runtime with a meaningful error.
// TODO: Most of these are reduce nodes that output a single number, no MBLayout. Maybe abstract those out further
template <class ElemType>
class ComputationNodeNonLooping : public ComputationNode<ElemType>
{
    typedef ComputationNode<ElemType> Base;

public:
    ComputationNodeNonLooping(DEVICEID_TYPE deviceId, const wstring& name)
        : Base(deviceId, name)
    {
    }

    // these two implement the ComputationNode<> interface
    void ForwardProp(const FrameRange& fr) override final
    {
        if (fr.IsAllFrames())
            ForwardPropNonLooping();
        else
            LogicError("%s node should never be in a loop.", typeid(*this).name());
    }
    void BackpropTo(const size_t inputIndex, const FrameRange& fr) override final
    {
        if (fr.IsAllFrames())
            BackpropToNonLooping(inputIndex);
        else
            LogicError("%s node should never be in a loop.", typeid(*this).name());
    }

    // non-looping node types instead implement these functions
    virtual void ForwardPropNonLooping() = 0;
    virtual void BackpropToNonLooping(size_t inputIndex) = 0;
};

// =======================================================================
// FlowControlNode -- special wrapper node for use by ComputationNetwork only
// =======================================================================

class FlowControlNode : public ComputationNodeBase
{
    typedef ComputationNodeBase Base;

public:
    FlowControlNode()
        : ComputationNodeBase(DEVICEID_NOTYETDETERMINED /*we don't own matrices*/, L"" /*name: we don't care*/)
    {
    }

#pragma warning(disable : 4100)
    // these are meant to be implemented by ComputationNode<ElemType> but should never be called on traversal nodes
    // TODO: There are too many of these. This indicates improper class hierarchies.
    virtual ComputationNodeBase* NewThis(DEVICEID_TYPE deviceId, const wstring& name) override { NOT_IMPLEMENTED; }
    virtual void Validate(bool isFinalValidationPass) override { NOT_IMPLEMENTED; }
    virtual void Save(File& fstream) const override { NOT_IMPLEMENTED; }
    virtual void Load(File& /*fstream*/, size_t /*modelVersion*/) override { NOT_IMPLEMENTED; }
    virtual void CopyTo(ComputationNodeBasePtr node, const std::wstring& newName, const CopyNodeFlags flags) const override { NOT_IMPLEMENTED; }
    virtual ComputationNodeBasePtr Duplicate(const std::wstring& newName, const CopyNodeFlags flags) override { NOT_IMPLEMENTED; }
    virtual double Get00Element() const override { NOT_IMPLEMENTED; }
    virtual MatrixBasePtr ValuePtr() const override { NOT_IMPLEMENTED; }
    virtual void UpdateFunctionMBSize() override { NOT_IMPLEMENTED; }
    virtual void AttachInputs(const std::vector<ComputationNodeBasePtr>& inputs) override { NOT_IMPLEMENTED; }
    virtual void PrintSelf(bool) const override { NOT_IMPLEMENTED; }
    virtual void ValidateInferInputDimsFrom(const TensorShape&) override { NOT_IMPLEMENTED; }
    virtual void SetInput(const size_t, const Microsoft::MSR::CNTK::ComputationNodeBase::ComputationNodeBasePtr&) override { NOT_IMPLEMENTED; }
    virtual void ZeroGradientsOfInputs(void) override { NOT_IMPLEMENTED; }
    virtual void MaskMissingValueColumnsToZero(const Microsoft::MSR::CNTK::FrameRange&) override { NOT_IMPLEMENTED; }
    virtual void MaskMissingGradientColumnsToZero(const Microsoft::MSR::CNTK::FrameRange&) override { NOT_IMPLEMENTED; }
    virtual void InvalidateMissingValueColumns(const Microsoft::MSR::CNTK::FrameRange&) override { NOT_IMPLEMENTED; }
    virtual void InvalidateMissingGradientColumns(const Microsoft::MSR::CNTK::FrameRange&) override { NOT_IMPLEMENTED; }
    virtual void NotifyFunctionValuesMBSizeModified(void) override { NOT_IMPLEMENTED; }
    virtual std::wstring ToString(void) const override { NOT_IMPLEMENTED; }
    // these are meant to be called during computation, so provide dummy implementations
    virtual bool RequiresPreCompute() const override { return false; } // return true if the node's value should be computed before the normal training. e.g., mean and invStd of input features.
    virtual void PrintSelfBeforeValidation() const override { }
    virtual void DumpNodeInfo(const bool /*printValues*/, const bool /*printMetadata*/, File& fstream) const override {}

protected: public:                                     // needed in ComputationNetwork::FindInRecurrentLoops(), which really should be part of SEQTraversalFlowControlNode
    std::vector<ComputationNodeBasePtr> m_nestedNodes; // nodes tucked away in this node, in evaluation order
};

// =======================================================================
// ILateAttachingNode -- helper wrapper class for ComputationNodes that must
// AttachInputs() late due to circular references
// =======================================================================

// Instantiate with LateAttachingNode<node type>(lambda, args for node constructor).
// To resolve, call AttachInputs()
// TODO: This is a bit indirect. Can it be done more nicely?
struct ILateAttachingNode { virtual void LateAttachInputs() = 0; };
template <class N>
class LateAttachingNode : public N, public ILateAttachingNode
{
    typedef typename N::OurElemType ElemType;
    function<void(ComputationNode<ElemType>*)> attachInputs;

public:
    // constructor
    template <class... _Types>
    LateAttachingNode(DEVICEID_TYPE deviceId, const wstring& name, const function<void(ComputationNode<ElemType>*)>& attachInputs, _Types&&... _Args)
        : attachInputs(attachInputs), N(deviceId, name, forward<_Types>(_Args)...)
    {
    }
    // the one member that does the work
    void /*ILateAttachingNode::*/ LateAttachInputs()
    {
        attachInputs(dynamic_cast<N*>(this));
        attachInputs = [](ComputationNode<ElemType>*)
        {
            LogicError("LateAttachingNode::AttachInputs: must only be called once");
        };
    }
};

// =======================================================================
// IRecurrentNode -- interface implemented by ComputationNodes that can be recurrent
// =======================================================================

struct IRecurrentNode { virtual int GetRecurrenceSteppingDirection() const = 0; };

// =======================================================================
// PreComputedNodeBase -- interface implemented by ComputationNodes that precompute
// TODO: We can use this interface in more places.
// =======================================================================

struct IPreComputeNode
{
    // check whether node has already undergone precomputation
    virtual bool HasComputed() const = 0;
    // call this with 'false' at start and with 'true' at end
    // This is used for resetting and updating from accumulators.
    virtual void MarkComputed(const bool hasComputed) = 0;
};

// =======================================================================
// helper macro to ease access to base members in presence of C++ two-phase name lookup
// =======================================================================

// Add 'typedef ComputationNode<ElemType> Base; UsingComputationNodeMembersBoilerplate;' at the start of each derived class
// (some derived classes define a similar macro; there please modify the typedef for Base accordingly.)
// This macro imports, one by one, every member of ComputationNode into the name space of the derived class.
// Without this, one would have to use the name prefix, or alternatively this->, in front of all base member,
// because the standard does not allow the compiler to do that for you (as MSVC still kindly does).
// If you add new members to ComputationNode, please also add them here.
// This macro expects 'Base' to be the name of the base class. Please also use 'Base' outside this macro to make it less likely to accidentally call the wrong base class members.
// Note: Whoever invented that C++ insanity called two-phase name lookup shall rot in hell, for the crime of causing infinite pain on unsuspecting programmers. [fseide]
#define UsingComputationNodeMembers /*without OperationName; needed to support inconsistent pattern of InputValue--TODO: This comment it out of date. */ \
    \
protected:                                                                                                                                               \
    typedef shared_ptr<ComputationNode<ElemType>> ComputationNodePtr;                                                                                    \
    using Base::BackpropTo;                                                                                                                              \
    using Base::ConstOnes;                                                                                                                               \
    using Base::CopyTo;                                                                                                                                  \
    using Base::CreateMatrixIfNull;                                                                                                                      \
    using Base::CreateUniqId;                                                                                                                            \
    using Base::CreateUniqNodeName;                                                                                                                      \
    using Base::DataFor;                                                                                                                                 \
    using Base::DataTensorFor;                                                                                                                           \
    using Base::DetachInputs;                                                                                                                            \
    using Base::DetermineElementwiseTensorRank;                                                                                                          \
    using Base::DumpNodeInfo;                                                                                                                            \
    using Base::EnumerateNodes;                                                                                                                          \
    using Base::ForwardProp;                                                                                                                             \
    using Base::GetAsMatrixNumCols;                                                                                                                      \
    using Base::GetAsMatrixNumRows;                                                                                                                      \
    using Base::GetDeviceId;                                                                                                                             \
    using Base::GetInputSampleLayout;                                                                                                                    \
    using Base::GetInputsFromConfig;                                                                                                                     \
    using Base::GetMBLayout;                                                                                                                             \
    using Base::GetNumInputs;                                                                                                                            \
    using Base::GetNumParallelSequences;                                                                                                                 \
    using Base::GetNumTimeSteps;                                                                                                                         \
    using Base::GetSampleLayout;                                                                                                                         \
    using Base::GetSampleMatrixNumCols;                                                                                                                  \
    using Base::GetSampleMatrixNumRows;                                                                                                                  \
    using Base::GetTensorShape;                                                                                                                          \
    using Base::GetTensorSliceFor;                                                                                                                       \
    using Base::Gradient;                                                                                                                                \
    using Base::GradientAsMatrix;                                                                                                                        \
    using Base::GradientFor;                                                                                                                             \
    using Base::GradientTensorFor;                                                                                                                       \
    using Base::HasMBLayout;                                                                                                                             \
    using Base::InferMBLayoutFromInputsForStandardCase;                                                                                                  \
    using Base::Input;                                                                                                                                   \
    using Base::InputUsedInComputingInputNodesGradients;                                                                                                 \
    using Base::InvalidateMissingGradientColumns;                                                                                                        \
    using Base::InvalidateMissingValueColumns;                                                                                                           \
    using Base::IsLeaf;                                                                                                                                  \
    using Base::IsOutOfDateWrtInputs;                                                                                                                    \
    using Base::IsPartOfLoop;                                                                                                                            \
    using Base::LinkToMBLayout;                                                                                                                          \
    using Base::Load;                                                                                                                                    \
    using Base::LoadValue;                                                                                                                               \
    using Base::MaskMissingColumnsToZero;                                                                                                                \
    using Base::MaskMissingGradientColumnsToZero;                                                                                                        \
    using Base::MaskMissingValueColumnsToZero;                                                                                                           \
    using Base::MaskedGradientFor;                                                                                                                       \
    using Base::MaskedValueFor;                                                                                                                          \
    using Base::MarkValueNonSharable;                                                                                                                    \
    using Base::OutputUsedInComputingInputNodesGradients;                                                                                                \
    using Base::PrintNodeValuesToFile;                                                                                                                   \
    using Base::PrintSelfBeforeValidation;                                                                                                               \
    using Base::ReleaseMatricesAfterBackprop;                                                                                                            \
    using Base::ReleaseMatricesAfterForwardProp;                                                                                                         \
    using Base::ReleaseMatrixToPool;                                                                                                                     \
    using Base::RequestMatricesBeforeBackprop;                                                                                                           \
    using Base::RequestMatricesBeforeForwardProp;                                                                                                        \
    using Base::RequestMatrixFromPool;                                                                                                                   \
    using Base::Save;                                                                                                                                    \
    using Base::SetDims1;                                                                                                                                \
    using Base::SetDims;                                                                                                                                 \
    using Base::SetInput;                                                                                                                                \
    using Base::SetLearningRateMultiplier;                                                                                                               \
    using Base::UpdateFunctionMBSize;                                                                                                                    \
    using Base::UpdateFunctionValuesSize;                                                                                                                \
    using Base::Validate;                                                                                                                                \
    using Base::ValidateBinaryReduce;                                                                                                                    \
    using Base::ValidateBinaryZip;                                                                                                                       \
    using Base::ValidateInferBinaryInputDims;                                                                                                            \
    using Base::ValidateInferInputDimsFrom;                                                                                                              \
    using Base::ValidateUnaryMap;                                                                                                                        \
    using Base::ValidateUnaryReduce;                                                                                                                     \
    using Base::ValueFor;                                                                                                                                \
    using Base::ValueTensorFor;                                                                                                                          \
    using Base::VerifyDataSize;                                                                                                                          \
    using Base::VerifyDims;                                                                                                                              \
    using Base::ZeroGradientsOfInputs;                                                                                                                   \
    using Base::m_deviceId;                                                                                                                              \
    using Base::m_gradient;                                                                                                                              \
    using Base::m_inputs;                                                                                                                                \
    using Base::m_nodeName;                                                                                                                              \
    using Base::m_pMBLayout;                                                                                                                             \
    using Base::m_learningRateMultiplier;                                                                                                                \
    using Base::m_sampleLayout;                                                                                                                          \
    using Base::m_value;                                                                                                                                 \
    using Base::m_valueSharable;                                                                                                                         \
    using Base::shared_from_this;                                                                                                                        \
    \
public:                                                                                                                                                  \
    using Base::AttachInputs;                                                                                                                            \
    using Base::CreateGradientMatrixIfNull;                                                                                                              \
    using Base::NodeName;                                                                                                                                \
    using Base::RequiresPreCompute;                                                                                                                      \
    using Base::ValueAsMatrix;                                                                                                                           \
    using Base::Value;

#define ComputationNodeBoilerplate                                                             \
    \
protected: /* some boilerplate goes here */                                                    \
    virtual const std::wstring OperationName() const override                                  \
    {                                                                                          \
        return TypeName();                                                                     \
    }                                                                                          \
    virtual ComputationNodeBase* NewThis(DEVICEID_TYPE deviceId, const wstring& name) override \
    {                                                                                          \
        return new typename std::remove_reference<decltype(*this)>::type(deviceId, name);      \
    }

#define UsingComputationNodeMembersBoilerplate \
    ComputationNodeBoilerplate;                \
    UsingComputationNodeMembers

// =======================================================================
// a few standard base classes for N-nary operations
// =======================================================================

// -----------------------------------------------------------------------
// UnaryElementWiseNode (operand)
//
// unary elementwise operations that are implemented with the tensor lib
//
// Derived clases only need to override ForwardProp() and BackpropTo().
// -----------------------------------------------------------------------

template <class ElemType>
class UnaryElementWiseNode : public ComputationNode<ElemType>, public NumInputs<1>
{
    typedef ComputationNode<ElemType> Base;
    UsingComputationNodeMembers;

public:
    UnaryElementWiseNode(DEVICEID_TYPE deviceId, const wstring& name)
        : Base(deviceId, name)
    {
    }

    virtual void /*ComputationNodeBase::*/ Validate(bool isFinalValidationPass) override
    {
        ValidateUnaryMap(isFinalValidationPass);
    }
};

#define UsingUnaryElementwiseNodeBaseMembers UsingComputationNodeMembersBoilerplate;

// -----------------------------------------------------------------------
// BinaryElementWiseNode (operand1, operand2)
//
// binary elementwise operations that are implemented with the tensor lib
//
// Derived clases only need to override ForwardProp() and BackpropTo().
// -----------------------------------------------------------------------

template <class ElemType>
class BinaryElementWiseNode : public ComputationNode<ElemType>, public NumInputs<2>
{
    typedef ComputationNode<ElemType> Base;
    UsingComputationNodeMembers;

public:
    BinaryElementWiseNode(DEVICEID_TYPE deviceId, const wstring& name)
        : Base(deviceId, name)
    {
    }

#if DUMPOUTPUT
    virtual bool OutputUsedInComputingInputNodesGradients() const override { return true; }
#else
    virtual bool OutputUsedInComputingInputNodesGradients() const override { return false; }
#endif
    virtual bool InputUsedInComputingInputNodesGradients(size_t /*childIndex*/) const override { return false; }

    virtual void /*IComputationNode::*/ BeginForwardProp() override // called before first iteration step of ForwardProp()
    {
        Base::BeginForwardProp();
        // we switch result to dense as a work-around because ColumnSlice doesn't support all the sparse formats
        // TODO: This is a stopgap. Is this the right thing to do? It changes the matrix type in-place.
        Value().SwitchToMatrixType(MatrixType::DENSE, MatrixFormat::matrixFormatDense, false);
    }

    virtual void /*ComputationNodeBase::*/ Validate(bool isFinalValidationPass) override
    {
        ValidateBinaryZip(isFinalValidationPass, true /*allowBroadcast*/);
    }
};

#define UsingBinaryElementwiseNodeBaseMembers UsingComputationNodeMembersBoilerplate;

#pragma endregion base computation class
} } }<|MERGE_RESOLUTION|>--- conflicted
+++ resolved
@@ -1136,11 +1136,7 @@
         // We only get here if the tensor indeed describes an 1D or 2D object. In that case, just verify the dimensions.
         try
         {
-<<<<<<< HEAD
-            data.VerifySize(numRows, numCols);
-=======
         data.VerifySize(numRows, numCols);
->>>>>>> 88f683ee
         }
         catch (const std::exception& e)
         {
@@ -1257,16 +1253,7 @@
         DetermineDataSize(rows, cols);
         try
         {
-<<<<<<< HEAD
-            m.VerifySize(rows, cols);
-        }
-        catch (const std::exception& e)
-        {
-            Rethrow(e);
-        }
-=======
         m.VerifySize(rows, cols);
->>>>>>> 88f683ee
     }
         catch (const std::exception& e)
         {
